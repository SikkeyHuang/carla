--- conflicted
+++ resolved
@@ -7,11 +7,8 @@
   * Added `id` property to waypoints, uniquely identifying waypoints up to half centimetre precision
   * Added OpenDrive's road offset `s` as property to waypoints
   * Fixed python client DLL error on Windows
-<<<<<<< HEAD
   * Fixed wheel's tire friction from physics control parameters.
-=======
   * Fixed cleanup of local_planner when used by other modules
->>>>>>> 573741aa
 
 ## CARLA 0.9.4
 
