// Copyright (c) 2019 Computer Vision Center (CVC) at the Universitat Autonoma
// de Barcelona (UAB).
//
// This work is licensed under the terms of the MIT license.
// For a copy, see <https://opensource.org/licenses/MIT>.

#pragma once

#include <algorithm>
#include <chrono>
#include <cmath>
#include <ctime>
#include <deque>
#include <memory>
#include <mutex>
#include <unordered_map>

#include "carla/StringUtil.h"

#include "carla/client/Actor.h"
#include "carla/client/Vehicle.h"
#include "carla/geom/Location.h"
#include "carla/geom/Math.h"
#include "carla/geom/Transform.h"
#include "carla/geom/Vector3D.h"
#include "carla/Memory.h"
#include "carla/rpc/ActorId.h"

#include "carla/trafficmanager/AtomicActorSet.h"
#include "carla/trafficmanager/InMemoryMap.h"
#include "carla/trafficmanager/LocalizationUtils.h"
#include "carla/trafficmanager/MessengerAndDataTypes.h"
#include "carla/trafficmanager/Parameters.h"
#include "carla/trafficmanager/PipelineStage.h"
#include "carla/trafficmanager/SimpleWaypoint.h"

#include "carla/client/detail/Simulator.h"
#include "carla/client/detail/EpisodeProxy.h"
#include "carla/client/detail/ActorVariant.h"

namespace carla {
namespace traffic_manager {

  using namespace std::chrono;
  namespace cc = carla::client;
  using Actor = carla::SharedPtr<cc::Actor>;
  using Vehicle = carla::SharedPtr<cc::Vehicle>;
  using ActorId = carla::ActorId;
  using ActorIdSet = std::unordered_set<ActorId>;
  using TLS = carla::rpc::TrafficLightState;

  /// This class is responsible for maintaining a horizon of waypoints ahead
  /// of the vehicle for it to follow.
  /// The class is also responsible for managing lane change decisions and
  /// modify the waypoint trajectory appropriately.
  class LocalizationStage : public PipelineStage {

  private:

    /// Section keys to switch between the output data frames.
    bool planner_frame_selector;
    bool collision_frame_selector;
    bool traffic_light_frame_selector;
    /// Output data frames to be shared with the motion planner stage.
    std::shared_ptr<LocalizationToPlannerFrame> planner_frame_a;
    std::shared_ptr<LocalizationToPlannerFrame> planner_frame_b;
    /// Output data frames to be shared with the collision stage.
    std::shared_ptr<LocalizationToCollisionFrame> collision_frame_a;
    std::shared_ptr<LocalizationToCollisionFrame> collision_frame_b;
    /// Output data frames to be shared with the traffic light stage
    std::shared_ptr<LocalizationToTrafficLightFrame> traffic_light_frame_a;
    std::shared_ptr<LocalizationToTrafficLightFrame> traffic_light_frame_b;
    /// Pointer to messenger to motion planner stage.
    std::shared_ptr<LocalizationToPlannerMessenger> planner_messenger;
    /// Pointer to messenger to collision stage.
    std::shared_ptr<LocalizationToCollisionMessenger> collision_messenger;
    /// Pointer to messenger to traffic light stage.
    std::shared_ptr<LocalizationToTrafficLightMessenger> traffic_light_messenger;
    /// Reference to set of all actors registered with the traffic manager.
    AtomicActorSet &registered_actors;
    /// List of actors registered with the traffic manager in
    /// current update cycle.
    std::vector<Actor> actor_list;
    /// State counter to track changes in registered actors.
    int registered_actors_state;
    /// Reference to local map-cache object.
    InMemoryMap &local_map;
    /// Runtime parameterization object.
    Parameters &parameters;
    /// Reference to Carla's debug helper object.
     cc::DebugHelper debug_helper;
    /// Carla world object;
    carla::client::detail::EpisodeProxy episodeProxyLS;
    /// Structures to hold waypoint buffers for all vehicles.
    /// These are shared with the collisions stage.
    std::shared_ptr<BufferList> buffer_list;
    /// Map connecting actor ids to indices of data arrays.
    std::unordered_map<ActorId, uint64_t> vehicle_id_to_index;
    /// Number of vehicles currently registered with the traffic manager.
    uint64_t number_of_vehicles;
    /// Used to only calculate the extended buffer once at junctions
    std::map<carla::ActorId, bool> approached;
    /// Point used to know if the junction has free space after its end, mapped to their respective actor id
    std::map<carla::ActorId, SimpleWaypointPtr> final_safe_points;
    /// Object for tracking paths of the traffic vehicles.
    TrackTraffic track_traffic;
    /// Map of all vehicles' idle time.
    std::unordered_map<ActorId, double> idle_time;
    /// Structure to hold the actor with the maximum idle time at each iteration.
    std::pair<Actor, double> maximum_idle_time;
    /// Variable to hold current timestamp from the world snapshot.
    cc::Timestamp current_timestamp;
    /// Simulated seconds since the beginning of the current episode when the last actor was destroyed.
    double elapsed_last_actor_destruction = 0.0;
    /// Counter to track unregistered actors' scan interval.
    uint64_t unregistered_scan_duration = 0;
    /// A structure used to keep track of actors spawned outside of traffic
    /// manager.
    std::unordered_map<ActorId, Actor> unregistered_actors;
    /// Code snippet execution time profiler.
    SnippetProfiler snippet_profiler;

    /// A simple method used to draw waypoint buffer ahead of a vehicle.
    void DrawBuffer(Buffer &buffer);

    /// Method to determine lane change and obtain target lane waypoint.
<<<<<<< HEAD
    SimpleWaypointPtr AssignLaneChange(Actor vehicle, bool force, bool direction);
=======
    SimpleWaypointPtr AssignLaneChange(Actor vehicle, const cg::Location &vehicle_location, bool force, bool direction);
>>>>>>> f9b714f4

    // When near an intersection, extends the buffer throughout all the
    // intersection to see if there is space after it
    SimpleWaypointPtr GetSafeLocationAfterJunction(const Vehicle &vehicle, Buffer &waypoint_buffer);

    /// Methods to modify waypoint buffer and track traffic.
    void PushWaypoint(Buffer& buffer, ActorId actor_id, SimpleWaypointPtr& waypoint);
    void PopWaypoint(Buffer& buffer, ActorId actor_id);
    /// Method to scan for unregistered actors and update their grid positioning.
    void ScanUnregisteredVehicles();

    /// Methods for idle vehicle elimination.
    void UpdateIdleTime(const Actor& actor);
    bool IsVehicleStuck(const Actor& actor);
    void CleanActor(const ActorId actor_id);
    bool TryDestroyVehicle(const Actor& actor);

  public:

    LocalizationStage(
        std::string stage_name,
        std::shared_ptr<LocalizationToPlannerMessenger> planner_messenger,
        std::shared_ptr<LocalizationToCollisionMessenger> collision_messenger,
        std::shared_ptr<LocalizationToTrafficLightMessenger> traffic_light_messenger,
        AtomicActorSet &registered_actors,
        InMemoryMap &local_map,
        Parameters &parameters,
        cc::DebugHelper &debug_helper,
		carla::client::detail::EpisodeProxy &episodeProxy);

    ~LocalizationStage();

    void DataReceiver() override;

    void Action() override;

    void DataSender() override;

  };

} // namespace traffic_manager
} // namespace carla<|MERGE_RESOLUTION|>--- conflicted
+++ resolved
@@ -124,11 +124,7 @@
     void DrawBuffer(Buffer &buffer);
 
     /// Method to determine lane change and obtain target lane waypoint.
-<<<<<<< HEAD
-    SimpleWaypointPtr AssignLaneChange(Actor vehicle, bool force, bool direction);
-=======
     SimpleWaypointPtr AssignLaneChange(Actor vehicle, const cg::Location &vehicle_location, bool force, bool direction);
->>>>>>> f9b714f4
 
     // When near an intersection, extends the buffer throughout all the
     // intersection to see if there is space after it
