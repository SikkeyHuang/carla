// Copyright (c) 2019 Computer Vision Center (CVC) at the Universitat Autonoma
// de Barcelona (UAB).
//
// This work is licensed under the terms of the MIT license.
// For a copy, see <https://opensource.org/licenses/MIT>.

<<<<<<< HEAD
#include "carla/client/Client.h"
=======
>>>>>>> f88ba691
#include "carla/client/World.h"
#include "carla/trafficmanager/TrafficManager.h"
#include "carla/trafficmanager/TrafficManagerBase.h"
#include "carla/Exception.h"

#define DEBUG_PRINT_TM		0

namespace carla {
namespace traffic_manager {

/// Unique pointer to hold the TM instance
std::unique_ptr<TrafficManagerBase> TrafficManager::singleton_pointer = nullptr;

/// Private constructor for singleton life cycle management.
<<<<<<< HEAD
TrafficManager::TrafficManager(uint16_t port) {

	/// Get default port
	uint16_t RPCportTM = port;

	/// Get Local IP details
	auto GetLocalIP = [=](const uint16_t sport)-> std::pair<std::string, uint16_t>
	{
		int err;
		std::pair<std::string, uint16_t> localIP;
		int sock = socket(AF_INET, SOCK_DGRAM, 0);
		if(sock == INVALID_INDEX) {
#if DEBUG_PRINT_TM
			std::cout << "Error number1: " << errno << std::endl;
			std::cout << "Error message: " << strerror(errno) << std::endl;
#endif
		} else {
			sockaddr_in loopback;
			std::memset(&loopback, 0, sizeof(loopback));
			loopback.sin_family = AF_INET;
			loopback.sin_addr.s_addr = INADDR_LOOPBACK;
			loopback.sin_port = htons(9);
			err = connect
					( sock
							, reinterpret_cast<sockaddr*>(&loopback)
							, sizeof(loopback));
			if(err == INVALID_INDEX) {
#if DEBUG_PRINT_TM
				std::cout << "Error number2: " << errno << std::endl;
				std::cout << "Error message: " << strerror(errno) << std::endl;
#endif
			} else {
				socklen_t addrlen = sizeof(loopback);
				err = getsockname
						( sock
						, reinterpret_cast<struct sockaddr*> (&loopback)
						, &addrlen);
				if(err == INVALID_INDEX) {
#if DEBUG_PRINT_TM
					std::cout << "Error number3: " << errno << std::endl;
					std::cout << "Error message: " << strerror(errno) << std::endl;
#endif
				} else {
					char buffer[IP_DATA_BUFFER_SIZE];
					const char* p = inet_ntop
							( AF_INET
							, &loopback.sin_addr, buffer
							, IP_DATA_BUFFER_SIZE);
					if(p != NULL) {
						localIP = std::pair<std::string, uint16_t>(std::string(buffer), sport);
					} else {
#if DEBUG_PRINT_TM
						std::cout << "Error number4: " << errno << std::endl;
						std::cout << "Error message: " << strerror(errno) << std::endl;
#endif
					}
				}
			}
			close(sock);
		}
		return localIP;
	};



	/// Check singleton instance already created or not
	if (!singleton_pointer) {

		/// Get current world information
		client::World* world = client::GetWorld();

		/// Get episodeProxy details from world
		client::detail::EpisodeProxy episodeProxy = world->GetEpisode();

		/// Set default
		bool serverRunningTMRPC = false;

		/// Check for all possible ports
		for (uint16_t tcount = 0; tcount < MIN_TRY_COUNT; tcount++) {

			/// Wait for vehicle registration
			std::this_thread::sleep_for(0.1s);

			/// Check TM instance already registered with server or not
			if(episodeProxy.Lock()->IsTrafficManagerRunning(port + tcount)) {

				/// Get TM server info (Remote IP & PORT)
				std::pair<std::string, uint16_t> serverTM =
						episodeProxy.Lock()->GetTrafficManagerRunning(port + tcount);

				/// Set remote TM server IP and port
				TrafficManagerRemote* tm_ptr = new(std::nothrow)
							TrafficManagerRemote(serverTM, episodeProxy);

				/// Try to connect to remote TM server
				try {

					/// Check memory allocated or not
					if(tm_ptr != nullptr) {

#if DEBUG_PRINT_TM
						/// Test print
						std::cout 	<< "OLD[" << counter + 1 <<"]: Registered TM at "
								<< serverTM.first  << ":"
								<< serverTM.second << " ..... TRY "
								<< std::endl;
#endif
						/// Try to reset all traffic lights
						tm_ptr->HealthCheckRemoteTM();

#if DEBUG_PRINT_TM
						/// Test print
						std::cout 	<< "OLD[" << counter + 1 <<"]: Registered TM at "
								<< serverTM.first  << ":"
								<< serverTM.second << " ..... SUCCESS "
								<< std::endl;
#endif
						/// Set the pointer of the instance
						singleton_pointer = std::unique_ptr<TrafficManagerBase>(tm_ptr);

						/// Set flag to indicate TM server running
						serverRunningTMRPC = true;
					}
				}

				/// If Connection error occurred
				catch (...) {

					/// Clear previously allocated memory
					delete tm_ptr;

#if DEBUG_PRINT_TM
					/// Test print
					std::cout 	<< "OLD[" << counter + 1 <<"]: Registered TM at "
							<< serverTM.first  << ":"
							<< serverTM.second << " ..... FAILED "
							<< std::endl;
#endif
				}
			}

			/// Mark running server found
			if(serverRunningTMRPC) {
				/// As running server found exit from loop
				break;
			}
		}

		/// As TM server not running
		if(serverRunningTMRPC == false) {

			/// Set default port
			RPCportTM = port;

			/// Define local constants
			const std::vector<float> longitudinal_param 		= {2.0f, 0.05f, 0.07f};
			const std::vector<float> longitudinal_highway_param = {4.0f, 0.02f, 0.03f};
			const std::vector<float> lateral_param 				= {10.0f, 0.02f, 1.0f};
			const std::vector<float> lateral_highway_param 		= {9.0f, 0.02f, 1.0f};
			const float perc_difference_from_limit 				= 30.0f;

			std::pair<std::string, uint16_t> serverTM;

			/// Create local instance of TM
			TrafficManagerLocal* tm_ptr = new TrafficManagerLocal
					( longitudinal_param
					, longitudinal_highway_param
					, lateral_param
					, lateral_highway_param
					, perc_difference_from_limit
					, episodeProxy
					, RPCportTM);

			/// Get TM server info (Local IP & PORT)
			serverTM = GetLocalIP(RPCportTM);

			/// Set this client as the TM to server
			episodeProxy.Lock()->AddTrafficManagerRunning(serverTM);

			/// Print status
			std::cout 	<< "NEW@: Registered TM at "
					<< serverTM.first  << ":"
					<< serverTM.second << " ..... SUCCESS."
					<< std::endl;

			/// Set the pointer of the instance
			singleton_pointer = std::unique_ptr<TrafficManagerBase>(tm_ptr);
		}
	}
}

void TrafficManager::Release() {
	DEBUG_ASSERT(singleton_pointer != nullptr);
	TrafficManagerBase *base_ptr = singleton_pointer.release();
	delete base_ptr;
=======
TrafficManager::TrafficManager(
  carla::client::detail::EpisodeProxy episodeProxy,
  uint16_t port) {

  std::pair<std::string, uint16_t> serverTM;
  std::string port_str = std::to_string(port);

  /// Check singleton instance already created or not
  if (!singleton_pointer) {

    /// Check TM instance already registered with server or not
    if(episodeProxy.Lock()->IsTrafficManagerRunning(port)) {

      /// Get TM server info (Remote IP & PORT)
      serverTM = episodeProxy.Lock()->GetTrafficManagerRunning(port);

      /// Set IP and port
      TrafficManagerRemote* tm_ptr = new(std::nothrow)
        TrafficManagerRemote(serverTM, episodeProxy);

      try {

        /// Check memory allocated or not
        if(tm_ptr != nullptr) {

          tm_ptr->HealthCheckRemoteTM();

          /// Set the pointer of the instance
          singleton_pointer = std::unique_ptr<TrafficManagerBase>(tm_ptr);
        }
      }
      catch (...) {

        /// Clear previously allocated memory
        delete tm_ptr;
        std::cout 	<< "OLD: Registered TM at "
              << serverTM.first  << ":"
              << serverTM.second << " ..... FAILED "
              << std::endl;
      }
    }
  }

  /// If pointer is not allocated get Local TM details
  if (!singleton_pointer) {

    const std::vector<float> longitudinal_param   = {2.0f, 0.05f, 0.07f};
    const std::vector<float> longitudinal_highway_param = {4.0f, 0.02f, 0.03f};
    const std::vector<float> lateral_param        = {10.0f, 0.02f, 1.0f};
    const std::vector<float> lateral_highway_param    = {9.0f, 0.02f, 1.0f};
    const float perc_difference_from_limit        = 30.0f;

    carla::log_info("TrafficManager", port);

    TrafficManagerLocal* tm_ptr = new TrafficManagerLocal
        ( longitudinal_param
            , longitudinal_highway_param
            , lateral_param
            , lateral_highway_param
            , perc_difference_from_limit
            , episodeProxy
            , port);

    auto GetLocalIp = [=]()-> std::pair<std::string, uint16_t>
    {
      int err;
      std::pair<std::string, uint16_t> localIP;
      int sock = socket(AF_INET, SOCK_DGRAM, 0);
      if(sock == INVALID_INDEX) {
        std::cout << "Error number1: " << errno << std::endl;
        std::cout << "Error message: " << strerror(errno) << std::endl;
      } else {
        sockaddr_in loopback;
        std::memset(&loopback, 0, sizeof(loopback));
        loopback.sin_family = AF_INET;
        loopback.sin_addr.s_addr = INADDR_LOOPBACK;
        loopback.sin_port = htons(9);
        err = connect
            ( sock
            , reinterpret_cast<sockaddr*>(&loopback)
            , sizeof(loopback));
        if(err == INVALID_INDEX) {
          std::cout 	<< "Error number2: "
                << errno << std::endl;
          std::cout 	<< "Error message: "
                << strerror(errno) << std::endl;
        } else {
          socklen_t addrlen = sizeof(loopback);
          err = getsockname
              ( sock
              , reinterpret_cast<struct sockaddr*> (&loopback)
              , &addrlen);
          if(err == INVALID_INDEX) {
            std::cout 	<< "Error number3: "
                  << errno << std::endl;
            std::cout 	<< "Error message: "
                  << strerror(errno) << std::endl;
          } else {
            char buffer[IP_DATA_BUFFER_SIZE];
            const char* p = inet_ntop
                      ( AF_INET
                      , &loopback.sin_addr, buffer
                      , IP_DATA_BUFFER_SIZE);
            if(p != NULL) {
              localIP = std::make_pair(buffer, port);
            } else {
              std::cout 	<< "Error number4: "
                    << errno << std::endl;
              std::cout 	<< "Error message: "
                    << strerror(errno) << std::endl;
            }
          }
        }
        close(sock);
      }
      return localIP;
    };

    /// Get TM server info (Local IP & PORT)
    serverTM = GetLocalIp();

    /// Set this client as the TM to server
    episodeProxy.Lock()->AddTrafficManagerRunning(serverTM);

    /// Print status
    std::cout 	<< "NEW: Registered TM at "
          << serverTM.first  << ":"
          << serverTM.second << " ..... SUCCESS"
          << std::endl;

    /// Set the pointer of the instance
    singleton_pointer = std::unique_ptr<TrafficManagerBase>(tm_ptr);
  }
}

void TrafficManager::Release() {
  carla::log_info("TrafficManager::Release");
  if(singleton_pointer) {
    carla::log_info("TrafficManager::Release if");
    TrafficManagerBase *base_ptr = singleton_pointer.release();
    carla::log_info("TrafficManager::Release delete");
    delete base_ptr;
  }
}

void TrafficManager::Restart() {
  carla::log_info("TrafficManager::Restart");
  if(singleton_pointer) {
    carla::log_info("TrafficManager::Restart IsRunning", singleton_pointer->IsRunning()?"True":"False");
    if(singleton_pointer->IsRunning()){
      singleton_pointer->Stop();
    } else {
      singleton_pointer->Start();
    }
  }
>>>>>>> f88ba691
}


} // namespace traffic_manager
} // namespace carla<|MERGE_RESOLUTION|>--- conflicted
+++ resolved
@@ -4,10 +4,6 @@
 // This work is licensed under the terms of the MIT license.
 // For a copy, see <https://opensource.org/licenses/MIT>.
 
-<<<<<<< HEAD
-#include "carla/client/Client.h"
-=======
->>>>>>> f88ba691
 #include "carla/client/World.h"
 #include "carla/trafficmanager/TrafficManager.h"
 #include "carla/trafficmanager/TrafficManagerBase.h"
@@ -22,203 +18,6 @@
 std::unique_ptr<TrafficManagerBase> TrafficManager::singleton_pointer = nullptr;
 
 /// Private constructor for singleton life cycle management.
-<<<<<<< HEAD
-TrafficManager::TrafficManager(uint16_t port) {
-
-	/// Get default port
-	uint16_t RPCportTM = port;
-
-	/// Get Local IP details
-	auto GetLocalIP = [=](const uint16_t sport)-> std::pair<std::string, uint16_t>
-	{
-		int err;
-		std::pair<std::string, uint16_t> localIP;
-		int sock = socket(AF_INET, SOCK_DGRAM, 0);
-		if(sock == INVALID_INDEX) {
-#if DEBUG_PRINT_TM
-			std::cout << "Error number1: " << errno << std::endl;
-			std::cout << "Error message: " << strerror(errno) << std::endl;
-#endif
-		} else {
-			sockaddr_in loopback;
-			std::memset(&loopback, 0, sizeof(loopback));
-			loopback.sin_family = AF_INET;
-			loopback.sin_addr.s_addr = INADDR_LOOPBACK;
-			loopback.sin_port = htons(9);
-			err = connect
-					( sock
-							, reinterpret_cast<sockaddr*>(&loopback)
-							, sizeof(loopback));
-			if(err == INVALID_INDEX) {
-#if DEBUG_PRINT_TM
-				std::cout << "Error number2: " << errno << std::endl;
-				std::cout << "Error message: " << strerror(errno) << std::endl;
-#endif
-			} else {
-				socklen_t addrlen = sizeof(loopback);
-				err = getsockname
-						( sock
-						, reinterpret_cast<struct sockaddr*> (&loopback)
-						, &addrlen);
-				if(err == INVALID_INDEX) {
-#if DEBUG_PRINT_TM
-					std::cout << "Error number3: " << errno << std::endl;
-					std::cout << "Error message: " << strerror(errno) << std::endl;
-#endif
-				} else {
-					char buffer[IP_DATA_BUFFER_SIZE];
-					const char* p = inet_ntop
-							( AF_INET
-							, &loopback.sin_addr, buffer
-							, IP_DATA_BUFFER_SIZE);
-					if(p != NULL) {
-						localIP = std::pair<std::string, uint16_t>(std::string(buffer), sport);
-					} else {
-#if DEBUG_PRINT_TM
-						std::cout << "Error number4: " << errno << std::endl;
-						std::cout << "Error message: " << strerror(errno) << std::endl;
-#endif
-					}
-				}
-			}
-			close(sock);
-		}
-		return localIP;
-	};
-
-
-
-	/// Check singleton instance already created or not
-	if (!singleton_pointer) {
-
-		/// Get current world information
-		client::World* world = client::GetWorld();
-
-		/// Get episodeProxy details from world
-		client::detail::EpisodeProxy episodeProxy = world->GetEpisode();
-
-		/// Set default
-		bool serverRunningTMRPC = false;
-
-		/// Check for all possible ports
-		for (uint16_t tcount = 0; tcount < MIN_TRY_COUNT; tcount++) {
-
-			/// Wait for vehicle registration
-			std::this_thread::sleep_for(0.1s);
-
-			/// Check TM instance already registered with server or not
-			if(episodeProxy.Lock()->IsTrafficManagerRunning(port + tcount)) {
-
-				/// Get TM server info (Remote IP & PORT)
-				std::pair<std::string, uint16_t> serverTM =
-						episodeProxy.Lock()->GetTrafficManagerRunning(port + tcount);
-
-				/// Set remote TM server IP and port
-				TrafficManagerRemote* tm_ptr = new(std::nothrow)
-							TrafficManagerRemote(serverTM, episodeProxy);
-
-				/// Try to connect to remote TM server
-				try {
-
-					/// Check memory allocated or not
-					if(tm_ptr != nullptr) {
-
-#if DEBUG_PRINT_TM
-						/// Test print
-						std::cout 	<< "OLD[" << counter + 1 <<"]: Registered TM at "
-								<< serverTM.first  << ":"
-								<< serverTM.second << " ..... TRY "
-								<< std::endl;
-#endif
-						/// Try to reset all traffic lights
-						tm_ptr->HealthCheckRemoteTM();
-
-#if DEBUG_PRINT_TM
-						/// Test print
-						std::cout 	<< "OLD[" << counter + 1 <<"]: Registered TM at "
-								<< serverTM.first  << ":"
-								<< serverTM.second << " ..... SUCCESS "
-								<< std::endl;
-#endif
-						/// Set the pointer of the instance
-						singleton_pointer = std::unique_ptr<TrafficManagerBase>(tm_ptr);
-
-						/// Set flag to indicate TM server running
-						serverRunningTMRPC = true;
-					}
-				}
-
-				/// If Connection error occurred
-				catch (...) {
-
-					/// Clear previously allocated memory
-					delete tm_ptr;
-
-#if DEBUG_PRINT_TM
-					/// Test print
-					std::cout 	<< "OLD[" << counter + 1 <<"]: Registered TM at "
-							<< serverTM.first  << ":"
-							<< serverTM.second << " ..... FAILED "
-							<< std::endl;
-#endif
-				}
-			}
-
-			/// Mark running server found
-			if(serverRunningTMRPC) {
-				/// As running server found exit from loop
-				break;
-			}
-		}
-
-		/// As TM server not running
-		if(serverRunningTMRPC == false) {
-
-			/// Set default port
-			RPCportTM = port;
-
-			/// Define local constants
-			const std::vector<float> longitudinal_param 		= {2.0f, 0.05f, 0.07f};
-			const std::vector<float> longitudinal_highway_param = {4.0f, 0.02f, 0.03f};
-			const std::vector<float> lateral_param 				= {10.0f, 0.02f, 1.0f};
-			const std::vector<float> lateral_highway_param 		= {9.0f, 0.02f, 1.0f};
-			const float perc_difference_from_limit 				= 30.0f;
-
-			std::pair<std::string, uint16_t> serverTM;
-
-			/// Create local instance of TM
-			TrafficManagerLocal* tm_ptr = new TrafficManagerLocal
-					( longitudinal_param
-					, longitudinal_highway_param
-					, lateral_param
-					, lateral_highway_param
-					, perc_difference_from_limit
-					, episodeProxy
-					, RPCportTM);
-
-			/// Get TM server info (Local IP & PORT)
-			serverTM = GetLocalIP(RPCportTM);
-
-			/// Set this client as the TM to server
-			episodeProxy.Lock()->AddTrafficManagerRunning(serverTM);
-
-			/// Print status
-			std::cout 	<< "NEW@: Registered TM at "
-					<< serverTM.first  << ":"
-					<< serverTM.second << " ..... SUCCESS."
-					<< std::endl;
-
-			/// Set the pointer of the instance
-			singleton_pointer = std::unique_ptr<TrafficManagerBase>(tm_ptr);
-		}
-	}
-}
-
-void TrafficManager::Release() {
-	DEBUG_ASSERT(singleton_pointer != nullptr);
-	TrafficManagerBase *base_ptr = singleton_pointer.release();
-	delete base_ptr;
-=======
 TrafficManager::TrafficManager(
   carla::client::detail::EpisodeProxy episodeProxy,
   uint16_t port) {
@@ -374,7 +173,6 @@
       singleton_pointer->Start();
     }
   }
->>>>>>> f88ba691
 }
 
 
