// Copyright (c) 2019 Computer Vision Center (CVC) at the Universitat Autonoma
// de Barcelona (UAB).
//
// This work is licensed under the terms of the MIT license.
// For a copy, see <https://opensource.org/licenses/MIT>.

#include <iostream>

#include "TrafficLightStage.h"

namespace carla {
namespace traffic_manager {

  static const uint64_t NO_SIGNAL_PASSTHROUGH_INTERVAL = 5u;

  TrafficLightStage::TrafficLightStage(
      std::string stage_name,
      std::shared_ptr<LocalizationToTrafficLightMessenger> localization_messenger,
      std::shared_ptr<TrafficLightToPlannerMessenger> planner_messenger,
      Parameters &parameters,
      cc::DebugHelper &debug_helper)
    : PipelineStage(stage_name),
      localization_messenger(localization_messenger),
      planner_messenger(planner_messenger),
      parameters(parameters),
      debug_helper(debug_helper){

    // Initializing output frame selector.
    frame_selector = true;
    // Initializing number of vehicles to zero in the beginning.
    number_of_vehicles = 0u;
    // Initializing srand.
    srand(static_cast<unsigned>(time(NULL)));

  }

  TrafficLightStage::~TrafficLightStage() {}

  void TrafficLightStage::Action() {

    // Selecting the output frame based on the selection key.
    const auto current_planner_frame = frame_selector ? planner_frame_a : planner_frame_b;
    // Looping over registered actors.
    for (uint64_t i = 0u; i < number_of_vehicles && localization_frame != nullptr; ++i) {

      bool traffic_light_hazard = false;
      const LocalizationToTrafficLightData &data = localization_frame->at(i);
      if (!data.actor->IsAlive()) {
        continue;
      }

      const Actor ego_actor = data.actor;
      const ActorId ego_actor_id = ego_actor->GetId();
      const SimpleWaypointPtr closest_waypoint = data.closest_waypoint;
      const SimpleWaypointPtr look_ahead_point = data.junction_look_ahead_waypoint;

      const JunctionID junction_id = look_ahead_point->GetWaypoint()->GetJunctionId();
      const TimeInstance current_time = chr::system_clock::now();

      const auto ego_vehicle = boost::static_pointer_cast<cc::Vehicle>(ego_actor);
      TLS traffic_light_state = ego_vehicle->GetTrafficLightState();

      // We determine to stop if the current position of the vehicle is not a
      // junction and there is a red or yellow light.
<<<<<<< HEAD
      if (!closest_waypoint->CheckJunction() &&
          ego_vehicle->IsAtTrafficLight() &&
          traffic_light_state != TLS::Green &&
          parameters.GetPercentageRunningLight(boost::shared_ptr<cc::Actor>(ego_actor)) <= (rand() % 101)) {
=======
      if (ego_vehicle->IsAtTrafficLight() &&
          traffic_light_state != TLS::Green) {
>>>>>>> 1449b1d1

        traffic_light_hazard = true;
      }
      // Handle entry negotiation at non-signalised junction.
      else if (look_ahead_point->CheckJunction() &&
               !ego_vehicle->IsAtTrafficLight() &&
<<<<<<< HEAD
               traffic_light_state != TLS::Green &&
               parameters.GetPercentageRunningSign(boost::shared_ptr<cc::Actor>(ego_actor)) <= (rand() % 101)) {

=======
               traffic_light_state != TLS::Green) {
>>>>>>> 1449b1d1
        std::lock_guard<std::mutex> lock(no_signal_negotiation_mutex);

        if (vehicle_last_junction.find(ego_actor_id) == vehicle_last_junction.end()) {
          // Initializing new map entry for the actor with
          // an arbitrary and different junction id.
          vehicle_last_junction.insert({ego_actor_id, junction_id + 1});
        }

        if (vehicle_last_junction.at(ego_actor_id) != junction_id) {
          vehicle_last_junction.at(ego_actor_id) = junction_id;

          // Check if the vehicle has an outdated ticket or needs a new one.
          bool need_to_issue_new_ticket = false;
          if (vehicle_last_ticket.find(ego_actor_id) == vehicle_last_ticket.end()) {

            need_to_issue_new_ticket = true;
          } else {

            const TimeInstance &previous_ticket = vehicle_last_ticket.at(ego_actor_id);
            const chr::duration<double> diff = current_time - previous_ticket;
            if (diff.count() > NO_SIGNAL_PASSTHROUGH_INTERVAL) {
              need_to_issue_new_ticket = true;
            }
          }

          // If new ticket is needed for the vehicle, then query the junction
          // ticket map
          // and update the map value to the new ticket value.
          if (need_to_issue_new_ticket) {
            if (junction_last_ticket.find(junction_id) != junction_last_ticket.end()) {

              TimeInstance &last_ticket = junction_last_ticket.at(junction_id);
              const chr::duration<double> diff = current_time - last_ticket;
              if (diff.count() > 0.0) {
                last_ticket = current_time + chr::seconds(NO_SIGNAL_PASSTHROUGH_INTERVAL);
              } else {
                last_ticket += chr::seconds(NO_SIGNAL_PASSTHROUGH_INTERVAL);
              }
            } else {

              junction_last_ticket.insert({junction_id, current_time +
                                           chr::seconds(NO_SIGNAL_PASSTHROUGH_INTERVAL)});
            }

            if (vehicle_last_ticket.find(ego_actor_id) != vehicle_last_ticket.end()) {
              vehicle_last_ticket.at(ego_actor_id) = junction_last_ticket.at(junction_id);
            } else {
              vehicle_last_ticket.insert({ego_actor_id, junction_last_ticket.at(junction_id)});
            }
          }
        }

        // If current time is behind ticket time, then do not enter junction.
        const TimeInstance &current_ticket = vehicle_last_ticket.at(ego_actor_id);
        const chr::duration<double> diff = current_ticket - current_time;
        if (diff.count() > 0.0) {
          traffic_light_hazard = true;
        }
      }

      TrafficLightToPlannerData &message = current_planner_frame->at(i);
      message.traffic_light_hazard = traffic_light_hazard;
    }

  }

  void TrafficLightStage::DataReceiver() {
    localization_frame = localization_messenger->Peek();

    // Allocating new containers for the changed number of registered vehicles.
    if (localization_frame != nullptr &&
        number_of_vehicles != (*localization_frame.get()).size()) {

      number_of_vehicles = static_cast<uint64_t>((*localization_frame.get()).size());
      // Allocating output frames.
      planner_frame_a = std::make_shared<TrafficLightToPlannerFrame>(number_of_vehicles);
      planner_frame_b = std::make_shared<TrafficLightToPlannerFrame>(number_of_vehicles);
    }
  }

  void TrafficLightStage::DataSender() {

    localization_messenger->Pop();

    planner_messenger->Push(frame_selector ? planner_frame_a : planner_frame_b);
    frame_selector = !frame_selector;
  }

  void TrafficLightStage::DrawLight(TLS traffic_light_state, const Actor &ego_actor) const {
    std::string str;
    auto ego_location = ego_actor->GetLocation();
    if (traffic_light_state == TLS::Green) {
      str="Green";
      debug_helper.DrawString(
          cg::Location(ego_location.x, ego_location.y, ego_location.z+1.0f),
          str,
          false,
          {0u, 255u, 0u}, 0.1f, true);
    }

    else if (traffic_light_state == TLS::Yellow) {
      str="Yellow";
      debug_helper.DrawString(
          cg::Location(ego_location.x, ego_location.y, ego_location.z+1.0f),
          str,
          false,
          {255u, 255u, 0u}, 0.1f, true);
    }

    else {
      str="Red";
      debug_helper.DrawString(
          cg::Location(ego_location.x, ego_location.y, ego_location.z+1.0f),
          str,
          false,
          {255u, 0u, 0u}, 0.1f, true);
    }
  }

} // namespace traffic_manager
} // namespace carla<|MERGE_RESOLUTION|>--- conflicted
+++ resolved
@@ -62,28 +62,18 @@
 
       // We determine to stop if the current position of the vehicle is not a
       // junction and there is a red or yellow light.
-<<<<<<< HEAD
-      if (!closest_waypoint->CheckJunction() &&
-          ego_vehicle->IsAtTrafficLight() &&
+      if (ego_vehicle->IsAtTrafficLight() &&
           traffic_light_state != TLS::Green &&
           parameters.GetPercentageRunningLight(boost::shared_ptr<cc::Actor>(ego_actor)) <= (rand() % 101)) {
-=======
-      if (ego_vehicle->IsAtTrafficLight() &&
-          traffic_light_state != TLS::Green) {
->>>>>>> 1449b1d1
 
         traffic_light_hazard = true;
       }
       // Handle entry negotiation at non-signalised junction.
       else if (look_ahead_point->CheckJunction() &&
                !ego_vehicle->IsAtTrafficLight() &&
-<<<<<<< HEAD
                traffic_light_state != TLS::Green &&
                parameters.GetPercentageRunningSign(boost::shared_ptr<cc::Actor>(ego_actor)) <= (rand() % 101)) {
 
-=======
-               traffic_light_state != TLS::Green) {
->>>>>>> 1449b1d1
         std::lock_guard<std::mutex> lock(no_signal_negotiation_mutex);
 
         if (vehicle_last_junction.find(ego_actor_id) == vehicle_last_junction.end()) {
