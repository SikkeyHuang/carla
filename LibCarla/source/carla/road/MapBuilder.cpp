// Copyright (c) 2017 Computer Vision Center (CVC) at the Universitat Autonoma
// de Barcelona (UAB).
//
// This work is licensed under the terms of the MIT license.
// For a copy, see <https://opensource.org/licenses/MIT>.

#include "carla/StringUtil.h"
#include "carla/road/MapBuilder.h"
#include "carla/road/element/RoadInfoElevation.h"
#include "carla/road/element/RoadInfoGeometry.h"
#include "carla/road/element/RoadInfoLaneAccess.h"
#include "carla/road/element/RoadInfoLaneBorder.h"
#include "carla/road/element/RoadInfoLaneHeight.h"
#include "carla/road/element/RoadInfoLaneMaterial.h"
#include "carla/road/element/RoadInfoLaneOffset.h"
#include "carla/road/element/RoadInfoLaneRule.h"
#include "carla/road/element/RoadInfoLaneVisibility.h"
#include "carla/road/element/RoadInfoLaneWidth.h"
#include "carla/road/element/RoadInfoMarkRecord.h"
#include "carla/road/element/RoadInfoMarkTypeLine.h"
#include "carla/road/element/RoadInfoSpeed.h"
#include "carla/road/element/RoadInfoVisitor.h"

#include <iterator>
#include <memory>

using namespace carla::road::element;

namespace carla {
namespace road {

  boost::optional<Map> MapBuilder::Build() {

    CreatePointersBetweenRoadSegments();

    // Delete all the unneeded temporal data once used
    _temp_road_info_container.empty();
    _temp_lane_info_container.empty();

    // _map_data is a memeber of MapBuilder so you must especify if
    // you want to keep it (will return copy -> Map(const Map &))
    // or move it (will return move -> Map(Map &&))
    return Map{std::move(_map_data)};
  }

  // called from profiles parser
  void AddRoadElevationProfile(
      const int32_t /*road_id*/,
      const double s,
      const double a,
      const double b,
      const double c,
      const double d) {
    auto elevation = std::unique_ptr<RoadInfoElevation>(new RoadInfoElevation(s, a, b, c, d));
  }

  // called from lane parser
  void MapBuilder::CreateLaneAccess(
      const Lane *lane,
      const float s,
      const std::string restriction) {
    _temp_lane_info_container[lane].emplace_back(std::make_unique<RoadInfoLaneAccess>(s, restriction));
  }

  void MapBuilder::CreateLaneBorder(
      const Lane *lane,
      const float s,
      const float a,
      const float b,
      const float c,
      const float d) {
    _temp_lane_info_container[lane].emplace_back(std::make_unique<RoadInfoLaneBorder>(s, a, b, c, d));
  }

  void MapBuilder::CreateLaneHeight(
      const Lane *lane,
      const float s,
      const float inner,
      const float outer) {
    _temp_lane_info_container[lane].emplace_back(std::make_unique<RoadInfoLaneHeight>(s, inner, outer));
  }

  void MapBuilder::CreateLaneMaterial(
      const Lane *lane,
      const float s,
      const std::string surface,
      const float friction,
      const float roughness) {
    _temp_lane_info_container[lane].emplace_back(std::make_unique<RoadInfoLaneMaterial>(s, surface, friction,
        roughness));
  }

<<<<<<< HEAD
  void MapBuilder::AddLaneOffset(
      carla::road::Road *road,
=======
  void MapBuilder::CreateLaneOffset(
      const Lane *lane,
>>>>>>> e3987ca5
      const float s,
      const float a,
      const float b,
      const float c,
      const float d) {
<<<<<<< HEAD
    _road_info[road].emplace_back(std::unique_ptr<RoadInfoLaneOffset>(new RoadInfoLaneOffset(s, a, b, c, d)));
=======
    _temp_lane_info_container[lane].emplace_back(std::make_unique<RoadInfoLaneOffset>(s, a, b, c, d));
>>>>>>> e3987ca5
  }

  void MapBuilder::CreateLaneRule(
      const Lane *lane,
      const float s,
      const std::string value) {

    _temp_lane_info_container[lane].emplace_back(std::make_unique<RoadInfoLaneRule>(s, value));
  }

  void MapBuilder::CreateLaneVisibility(
      const Lane *lane,
      const float s,
      const float forward,
      const float back,
      const float left,
      const float right) {
    _temp_lane_info_container[lane].emplace_back(std::make_unique<RoadInfoLaneVisibility>(s, forward, back,
        left, right));
  }

  void MapBuilder::CreateLaneWidth(
      const Lane *lane,
      const float s,
      const float a,
      const float b,
      const float c,
      const float d) {
    _temp_lane_info_container[lane].emplace_back(std::make_unique<RoadInfoLaneWidth>(s, a, b, c, d));
  }

  void MapBuilder::CreateRoadMark(
      const Lane *lane,
      const int road_mark_id,
      const float s,
      const std::string type,
      const std::string weight,
      const std::string color,
      const std::string material,
      const float width,
      const std::string lane_change,
      const float height,
      const std::string type_name,
      const float type_width) {
    RoadInfoMarkRecord::LaneChange lc;

    auto ToLower = [](auto str) { return StringUtil::ToLowerCopy(str); };

    if (ToLower(lane_change) == "increase") {
      lc = RoadInfoMarkRecord::LaneChange::Increase;
    } else if (ToLower(lane_change) == "decrease") {
      lc = RoadInfoMarkRecord::LaneChange::Decrease;
    } else if (ToLower(lane_change) == "both") {
      lc = RoadInfoMarkRecord::LaneChange::Both;
    } else {
      lc = RoadInfoMarkRecord::LaneChange::None;
    }
    _temp_lane_info_container[lane].emplace_back(std::make_unique<RoadInfoMarkRecord>(s, road_mark_id, type,
        weight, color,
        material, width, lc, height, type_name, type_width));
  }

  void MapBuilder::CreateRoadMarkTypeLine(
      const Lane *lane,
      const int road_mark_id,
      const float length,
      const float space,
      const float tOffset,
      const float s,
      const std::string rule,
      const float width) {

    auto it = MakeRoadInfoIterator<RoadInfoMarkRecord>(_temp_lane_info_container[lane]);
    for (; !it.IsAtEnd(); ++it) {
      if(it->GetRoadMarkId() == road_mark_id) {
        it->GetLines().emplace_back(std::make_unique<RoadInfoMarkTypeLine>(s, road_mark_id, length, space,
        tOffset, rule, width));
        break;
      }
    }

  }

<<<<<<< HEAD
  void MapBuilder::AddRoadSpeed(
      carla::road::Road * road,
=======
  void MapBuilder::CreateLaneSpeed(
      const Lane *lane,
>>>>>>> e3987ca5
      const float s,
      const std::string /*type*/,
      const float max,
      const std::string /*unit*/) {
<<<<<<< HEAD
    _road_info[road].emplace_back(std::unique_ptr<RoadInfoSpeed>(new RoadInfoSpeed(s, max)));
=======
    _temp_lane_info_container[lane].emplace_back(std::make_unique<RoadInfoVelocity>(s, max));
>>>>>>> e3987ca5
  }

  void MapBuilder::AddSignal(
      const uint32_t road_id,
      const uint32_t signal_id,
      const float s,
      const float t,
      const std::string name,
      const std::string dynamic,
      const std::string orientation,
      const float zOffset,
      const std::string country,
      const std::string type,
      const std::string subtype,
      const float value,
      const std::string unit,
      const float height,
      const float width,
      const std::string text,
      const float hOffset,
      const float pitch,
      const float roll) {

    _map_data.GetRoad(road_id)->getSignals()->emplace(signal_id,
        signal::Signal(road_id, signal_id, s, t, name, dynamic,
        orientation, zOffset, country, type, subtype, value, unit, height, width,
        text, hOffset, pitch, roll));
  }

  void MapBuilder::AddValidityToLastAddedSignal(
      uint32_t road_id,
      uint32_t signal_id,
      int32_t from_lane,
      int32_t to_lane) {
    _map_data.GetRoad(road_id)->GetSignal(signal_id)->AddValidity(general::Validity(signal_id, from_lane,
        to_lane));
  }

  // build road objects
  carla::road::Road *MapBuilder::AddRoad(
      const uint32_t road_id,
      const std::string name,
      const double length,
      const int32_t junction_id,
      const int32_t predecessor,
      const int32_t successor) {

    // add it
    auto road = &(_map_data._roads.emplace(road_id, Road()).first->second);

    // set road data
    road->_map_data = &_map_data;
    road->_id = road_id;
    road->_name = name;
    road->_length = length;
    road->_junction_id = junction_id;
    (junction_id != -1) ? road->_is_junction = true : road->_is_junction = false;
    road->_nexts.push_back(successor);
    road->_prevs.push_back(predecessor);

    return road;
  }

  carla::road::LaneSection *MapBuilder::AddRoadSection(
      carla::road::Road *road,
      const double s) {

    // add it
    carla::road::LaneSection *sec = &(road->_lane_sections.emplace(std::make_pair(float(s), LaneSection())))->second;

    // set section data
    sec->_road = const_cast<Road *>(road);
    sec->_s = s;

    return sec;
  }

  carla::road::Lane *MapBuilder::AddRoadSectionLane(
      carla::road::LaneSection *section,
      const int32_t lane_id,
      const std::string lane_type,
      const bool lane_level,
      const int32_t predecessor,
      const int32_t successor) {

    // add the lane
    auto *lane = &((section->_lanes.emplace(lane_id, Lane()).first)->second);

    // set lane data
    lane->_id = lane_id;
    lane->_lane_section = section;
    lane->_level = lane_level;
    lane->_type = lane_type;
    // we save id as pointers temporally, later will be processed in the right
    // way
    lane->_next_lanes.emplace_back(reinterpret_cast<Lane *>(successor));
    lane->_prev_lanes.emplace_back(reinterpret_cast<Lane *>(predecessor));

    return lane;
  }

  void MapBuilder::AddRoadGeometryLine(
      carla::road::Road *road,
      const double s,
      const double x,
      const double y,
      const double hdg,
      const double length) {

    auto line_geometry = std::make_unique<GeometryLine>(s,
        length,
        hdg,
        geom::Location(x, y, 0.0f));

    _temp_road_info_container[road].emplace_back(std::unique_ptr<RoadInfo>(new RoadInfoGeometry(s,
        std::move(line_geometry))));
  }

  void MapBuilder::AddRoadGeometryArc(
      carla::road::Road *road,
      const double s,
      const double x,
      const double y,
      const double hdg,
      const double length,
      const double curvature) {

    auto arc_geometry = std::make_unique<GeometryArc>(s,
        length,
        hdg,
        geom::Location(x, y, 0.0f),
        curvature);

    _temp_road_info_container[road].emplace_back(std::unique_ptr<RoadInfo>(new RoadInfoGeometry(s,
        std::move(arc_geometry))));
  }

  void MapBuilder::AddRoadGeometrySpiral(
      carla::road::Road * /*road*/,
      const double /*s*/,
      const double /*x*/,
      const double /*y*/,
      const double /*hdg*/,
      const double /*length*/,
      const double /*curvStart*/,
      const double /*curvEnd*/) {}

  void MapBuilder::AddRoadGeometryPoly3(
      carla::road::Road * /*road*/,
      const double /*s*/,
      const double /*x*/,
      const double /*y*/,
      const double /*hdg*/,
      const double /*length*/,
      const double /*a*/,
      const double /*b*/,
      const double /*c*/,
      const double /*d*/) {}

  void MapBuilder::AddRoadGeometryParamPoly3(
      carla::road::Road * /*road*/,
      const double /*s*/,
      const double /*x*/,
      const double /*y*/,
      const double /*hdg*/,
      const double /*length*/,
      const double /*aU*/,
      const double /*bU*/,
      const double /*cU*/,
      const double /*dU*/,
      const double /*aV*/,
      const double /*bV*/,
      const double /*cV*/,
      const double /*dV*/,
      const std::string /*p_range*/) {}

  void MapBuilder::AddJunction(const int32_t id, const std::string name) {
    _map_data.GetJunctions().emplace(id, Junction(id, name));
  }

  void MapBuilder::AddConnection(
      const int32_t junction_id,
      const int32_t connection_id,
      const int32_t incoming_road,
      const int32_t connecting_road) {
    _map_data.GetJunction(junction_id)->GetConnections().emplace(connection_id,
        Junction::Connection(connection_id, incoming_road, connecting_road));
  }

  void MapBuilder::AddLaneLink(
      const int32_t junction_id,
      const int32_t connection_id,
      const int32_t from,
      const int32_t to) {
    _map_data.GetJunction(junction_id)->GetConnection(connection_id)->AddLaneLink(from, to);
  }

  void MapBuilder::AddValidityToSignal(
      uint32_t road_id,
      uint32_t signal_id,
      int32_t from_lane,
      int32_t to_lane) {
    _map_data.GetRoad(road_id)->GetSignal(signal_id)->AddValidity(general::Validity(signal_id, from_lane,
        to_lane));
  }

  void MapBuilder::AddValidityToSignalReference(
      const uint32_t road_id,
      const uint32_t signal_reference_id,
      const int32_t from_lane,
      const int32_t to_lane) {
    _map_data.GetRoad(road_id)->GetSignalRef(signal_reference_id)->AddValidity(general::Validity(
        signal_reference_id, from_lane, to_lane));
  }

  void MapBuilder::AddSignalReference(
      const uint32_t road_id,
      const uint32_t signal_reference_id,
      const float s_position,
      const float t_position,
      const std::string signal_reference_orientation) {
    _map_data.GetRoad(road_id)->getSignalReferences()->emplace(signal_reference_id,
        signal::SignalReference(road_id, signal_reference_id, s_position, t_position,
        signal_reference_orientation));
  }

  void MapBuilder::AddDependencyToSignal(
      const uint32_t road_id,
      const uint32_t signal_id,
      const uint32_t dependency_id,
      const std::string dependency_type) {
    _map_data.GetRoad(road_id)->GetSignal(signal_id)->AddDependency(signal::SignalDependency(
        road_id,
        signal_id,
        dependency_id,
        dependency_type));
  }

  Lane *MapBuilder::GetLane(
      const RoadId road_id,
      const LaneId lane_id,
      const float s) {
    return _map_data.GetLane(road_id, lane_id, s);
  }

<<<<<<< HEAD
  // return the pointer to a lane object
  Lane *MapBuilder::GetEdgeLanePointer(RoadId road_id, bool from_start, LaneId lane_id) {

    // get the road
    Road *road = _map_data.GetRoad(road_id);
    if (road == nullptr)
      return nullptr;

    // get the lane section
    LaneSection *section;
    if (from_start)
      section = road->GetStartSection(lane_id);
    else
      section = road->GetEndSection(lane_id);

    // get the lane
    return section->GetLane(lane_id);
  }

  // return a list of pointers to all lanes from a lane (using road and junction info)
  std::vector<Lane *> MapBuilder::GetLaneNext(RoadId road_id, float s, LaneId lane_id) {
    std::vector<Lane *> result;

    // get the road
    Road *road = _map_data.GetRoad(road_id);
    if (road == nullptr)
      return result;

    // get the lane
    Lane *lane = road->GetLane(lane_id, s);

    // successor and predecessor
    int64_t next = reinterpret_cast<int64_t>(lane->_next_lanes[0]);
    // int32_t prev = reinterpret_cast<int32_t>(lane->_prev_lanes[0]);

    if (s > 0 and road->_lane_sections.upper_bound(s) != road->_lane_sections.end()) {
      // change to next / prev section
      if (lane->_id < 0)
        result.push_back(road->GetNextLane(s, next));
      else
        result.push_back(road->GetPrevLane(s, next));
    }
    else {
      // change to another road / junction
      if (next != 0) {
        // single road
        result.push_back(GetEdgeLanePointer(road->_nexts[0], next < 0, next));
      }
      else {
        // several roads (junction)
        auto options = GetJunctionLanes(road->_nexts[0], road_id, lane_id);
        for (auto opt : options) {
          result.push_back(GetEdgeLanePointer(opt.first, opt.second < 0, opt.second));
        }
      }
    }

    return result;
  }

  std::vector<std::pair<RoadId, LaneId>> MapBuilder::GetJunctionLanes(RoadId junction_id, RoadId road_id, LaneId lane_id) {
    std::vector<std::pair<RoadId, LaneId>> result;

    // get the junction
    Junction *junction = _map_data.GetJunction(junction_id);
    if (junction == nullptr)
      return result;

    // check all connections
    for (auto con : junction->_connections) {
      // only connections for our road
      if (con.second.incoming_road == road_id) {
        // check all lane links
        for (auto link : con.second.lane_links) {
          // is our lane id ?
          if (link.from == lane_id) {
            // add as option
            result.push_back(std::make_pair(con.second.connecting_road, link.to));
          }
        }
      }
    }

    return result;
  }

  // assign pointers to the next lanes
  void MapBuilder::CreatePointersBetweenRoadSegments(void) {
    // for all roads
    for (auto &road : _map_data._roads) {
      // for each section
      for (auto &section : road.second._lane_sections) {
        // for each lane
        for (auto &lane : section.second._lanes) {
          // assign the next lane pointers
          lane.second._next_lanes = GetLaneNext(road.first, section.second._s, lane.second._id);
        }
      }
    }
  }
} // namespace road
=======
  Road *MapBuilder::GetRoad(
      const RoadId road_id) {
    return _map_data.GetRoad(road_id);
  }
}   // namespace road
>>>>>>> e3987ca5
} // namespace carla<|MERGE_RESOLUTION|>--- conflicted
+++ resolved
@@ -90,23 +90,14 @@
         roughness));
   }
 
-<<<<<<< HEAD
-  void MapBuilder::AddLaneOffset(
-      carla::road::Road *road,
-=======
   void MapBuilder::CreateLaneOffset(
       const Lane *lane,
->>>>>>> e3987ca5
       const float s,
       const float a,
       const float b,
       const float c,
       const float d) {
-<<<<<<< HEAD
-    _road_info[road].emplace_back(std::unique_ptr<RoadInfoLaneOffset>(new RoadInfoLaneOffset(s, a, b, c, d)));
-=======
     _temp_lane_info_container[lane].emplace_back(std::make_unique<RoadInfoLaneOffset>(s, a, b, c, d));
->>>>>>> e3987ca5
   }
 
   void MapBuilder::CreateLaneRule(
@@ -190,22 +181,13 @@
 
   }
 
-<<<<<<< HEAD
-  void MapBuilder::AddRoadSpeed(
-      carla::road::Road * road,
-=======
   void MapBuilder::CreateLaneSpeed(
       const Lane *lane,
->>>>>>> e3987ca5
       const float s,
       const std::string /*type*/,
       const float max,
       const std::string /*unit*/) {
-<<<<<<< HEAD
-    _road_info[road].emplace_back(std::unique_ptr<RoadInfoSpeed>(new RoadInfoSpeed(s, max)));
-=======
     _temp_lane_info_container[lane].emplace_back(std::make_unique<RoadInfoVelocity>(s, max));
->>>>>>> e3987ca5
   }
 
   void MapBuilder::AddSignal(
@@ -451,7 +433,10 @@
     return _map_data.GetLane(road_id, lane_id, s);
   }
 
-<<<<<<< HEAD
+  Road *MapBuilder::GetRoad(
+      const RoadId road_id) {
+    return _map_data.GetRoad(road_id);
+  }
   // return the pointer to a lane object
   Lane *MapBuilder::GetEdgeLanePointer(RoadId road_id, bool from_start, LaneId lane_id) {
 
@@ -553,11 +538,4 @@
     }
   }
 } // namespace road
-=======
-  Road *MapBuilder::GetRoad(
-      const RoadId road_id) {
-    return _map_data.GetRoad(road_id);
-  }
-}   // namespace road
->>>>>>> e3987ca5
 } // namespace carla