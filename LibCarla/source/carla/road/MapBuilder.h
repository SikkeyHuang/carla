// Copyright (c) 2017 Computer Vision Center (CVC) at the Universitat Autonoma
// de Barcelona (UAB).
//
// This work is licensed under the terms of the MIT license.
// For a copy, see <https://opensource.org/licenses/MIT>.

#pragma once

#include "carla/road/Map.h"
#include "carla/geom/Location.h"

#include <map>

namespace carla {
namespace road {

  class MapBuilder {
  public:

    bool AddRoadSegmentDefinition(element::RoadSegmentDefinition &seg);

<<<<<<< HEAD
    void SetJunctionInformation(const std::vector<carla::road::lane_junction_t> &junctionInfo)
    {
      _map.SetJunctionInformation(junctionInfo);
    }

    Map Build();
=======
    SharedPtr<Map> Build();
>>>>>>> 73826236

  private:

    template <typename T, typename ... Args>
    T &MakeElement(element::id_type id, Args && ... args) {
      auto inst = std::make_unique<T>(std::forward<Args>(args) ...);
      T &r = *inst;
      _map_data._elements.emplace(id, std::move(inst));
      return r;
    }

    bool InterpretRoadFlow();

  private:

    MapData _map_data;
    std::map<element::id_type, element::RoadSegmentDefinition> _temp_sections;
  };

} // namespace road
} // namespace carla<|MERGE_RESOLUTION|>--- conflicted
+++ resolved
@@ -19,16 +19,12 @@
 
     bool AddRoadSegmentDefinition(element::RoadSegmentDefinition &seg);
 
-<<<<<<< HEAD
     void SetJunctionInformation(const std::vector<carla::road::lane_junction_t> &junctionInfo)
     {
-      _map.SetJunctionInformation(junctionInfo);
+      _map_data.SetJunctionInformation(junctionInfo);
     }
 
-    Map Build();
-=======
     SharedPtr<Map> Build();
->>>>>>> 73826236
 
   private:
 
